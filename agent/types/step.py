from pydantic import BaseModel
from typing import List, Optional


class Resource(BaseModel):
    name: str
    uri: Optional[str] = None
    description: Optional[str] = None
    choices: Optional[List[str]] = None


class Function(BaseModel):
    name: str
    description: Optional[str] = None


class Task(BaseModel):
    name: str
    kind: str
    description: Optional[str] = None
    resources: Optional[List[Resource]] = None
    functions: Optional[List[str]] = None
    debug: Optional[int] = None


class Plan(BaseModel):
    project_name: str
    project: str
    launch_env: str
    current_task: int
    lang: str
    llm: str
<<<<<<< HEAD
    training_entry_file: Optional[str] = None
=======
    debug_env: Optional[str] = None
    target: Optional[str] = None
>>>>>>> c70c4557
    requirement: Optional[str] = None
    dataset: Optional[str] = None
    tasks: Optional[List[Task]] = None
    description: Optional[str] = None<|MERGE_RESOLUTION|>--- conflicted
+++ resolved
@@ -30,12 +30,8 @@
     current_task: int
     lang: str
     llm: str
-<<<<<<< HEAD
     training_entry_file: Optional[str] = None
-=======
     debug_env: Optional[str] = None
-    target: Optional[str] = None
->>>>>>> c70c4557
     requirement: Optional[str] = None
     dataset: Optional[str] = None
     tasks: Optional[List[Task]] = None
