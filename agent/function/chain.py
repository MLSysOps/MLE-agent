--- conflicted
+++ resolved
@@ -118,14 +118,11 @@
             target_name = extract_file_name(completion.choices[0].message.content)
             self.training_entry_file = str(os.path.join(self.plan.project, target_name))
 
-<<<<<<< HEAD
+
         # TODO: handle the keyboard interrupt.
         self.console.print(f"The entry file is: {self.training_entry_file}")
         confirm = questionary.confirm("Do you want to use the file?").ask()
-=======
-        self.console.print(f"The generated file name is: {self.target_source}")
-        confirm = questionary.confirm("Do you want to use this name?").ask()
->>>>>>> c70c4557
+
         if not confirm:
             new_name = questionary.text("Please provide a new file name:", default=self.training_entry_file).ask()
             if new_name:
@@ -216,11 +213,7 @@
         try:
             is_running = True
             while is_running:
-<<<<<<< HEAD
                 # project requirement setup
-=======
-
->>>>>>> c70c4557
                 if self.plan.requirement:
                     self.console.print(f"[cyan]User Requirement:[/cyan] {self.plan.requirement}")
                 else:
@@ -234,7 +227,6 @@
                         self.console.print(f"Project requirements updated to: {self.project_setting_file}")
                         self.update_project_state()
 
-<<<<<<< HEAD
                 if not self.user_requirement:
                     raise SystemExit("The user requirement is not provided.")
 
@@ -249,12 +241,6 @@
                     raise SystemExit("The dataset is not provided.")
                 else:
                     self.update_project_state()
-=======
-                self.console.print(f"[cyan]Target script:[/cyan] {self.plan.target}")
-
-                if self.user_requirement is None:
-                    return
->>>>>>> c70c4557
 
                 # working on the task content.
                 if self.plan.tasks is None:
