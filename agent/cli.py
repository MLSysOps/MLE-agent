--- conflicted
+++ resolved
@@ -182,14 +182,6 @@
         return
 
     description = questionary.text("What is the description of this project? (Optional)").ask()
-<<<<<<< HEAD
-    debug_env = questionary.select(
-        "Where do you want to launch the project?",
-        choices=["cloud", "local", "just_generate_code"]
-    ).ask()
-
-=======
->>>>>>> 312610be
     project_path = create_directory(name)
     update_project_state(Project(
         name=name,
